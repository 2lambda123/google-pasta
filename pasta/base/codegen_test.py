# coding=utf-8
<<<<<<< HEAD
"""Tests for generating code from a non-annotated astlib."""
# Copyright 2017 Google LLC
=======
"""Tests for generating code from a non-annotated ast."""
# Copyright 2021 Google LLC
>>>>>>> a73452d0
#
# Licensed under the Apache License, Version 2.0 (the "License");
# you may not use this file except in compliance with the License.
# You may obtain a copy of the License at
#
#     https://www.apache.org/licenses/LICENSE-2.0
#
# Unless required by applicable law or agreed to in writing, software
# distributed under the License is distributed on an "AS IS" BASIS,
# WITHOUT WARRANTIES OR CONDITIONS OF ANY KIND, either express or implied.
# See the License for the specific language governing permissions and
# limitations under the License.

from __future__ import absolute_import
from __future__ import division
from __future__ import print_function

import ast
import os.path
import unittest
from six import with_metaclass
import sys

import pasta
from pasta.base import codegen
from pasta.base import test_utils

TESTDATA_DIR = os.path.realpath(
    os.path.join(os.path.dirname(pasta.__file__), '../testdata'))

astlib = getattr(pasta, 'TEST_ASTLIB', ast)


def _is_syntax_valid(filepath):
  with open(filepath, 'r') as f:
    try:
      t = astlib.parse(f.read())
    except SyntaxError:
      return False
  return True

class AutoFormatTestMeta(type):

  def __new__(mcs, name, bases, inst_dict):
    # Helper function to generate a test method
    def auto_format_test_generator(input_file):

      def test(self):
        with open(input_file, 'r') as handle:
          src = handle.read()
        t = astlib.parse(src)
        auto_formatted = pasta.dump(t, astlib=astlib)
        self.assertMultiLineEqual(src, auto_formatted)

      return test

    # Add a test method for each input file
    test_method_prefix = 'test_auto_format_'
    data_dir = os.path.join(TESTDATA_DIR, 'codegen')
    for dirpath, _, files in os.walk(data_dir):
      for filename in files:
        if filename.endswith('.in'):
          full_path = os.path.join(dirpath, filename)
          inst_dict[test_method_prefix + filename[:-3]] = unittest.skipIf(
              not _is_syntax_valid(full_path),
              'Test contains syntax not supported by this version.',
          )(
              auto_format_test_generator(full_path))
    return type.__new__(mcs, name, bases, inst_dict)

class AutoFormatTest(with_metaclass(AutoFormatTestMeta, test_utils.TestCase)):
  """Tests that code without formatting info is printed neatly."""

  def test_imports(self):
    src = 'from a import b\nimport c, d\nfrom ..e import f, g\n'
    t = astlib.parse(src)
    self.assertEqual(src, pasta.dump(t, astlib=astlib))

  @test_utils.requires_features(['exec_node'], astlib=astlib)
  def test_exec_node_default(self):
    src = 'exec foo in bar'
    t = astlib.parse(src)
    self.assertEqual('exec(foo, bar)\n', pasta.dump(t, astlib=astlib))

  @test_utils.requires_features(['bytes_node'], astlib=astlib)
  def test_bytes(self):
    src = "b'foo'"
    t = astlib.parse(src)
    self.assertEqual("b'foo'\n", pasta.dump(t, astlib=astlib))

  def test_unicode_str(self):
    src = "u'foo'"
    t = pasta.parse(src, astlib=astlib)
    self.assertEqual("u'foo'", pasta.dump(t, astlib=astlib))

  @test_utils.requires_features(['ur_str_literal'], astlib=astlib)
  def test_unicode_raw_str(self):
    src = "ur'foo'"
    t = pasta.parse(src, astlib=astlib)
    self.assertEqual("ur'foo'", pasta.dump(t, astlib=astlib))

  @test_utils.requires_features(['bytes_node'], astlib=astlib)
  def test_args(self):
    src = """
def func():
  offset_multi = lambda *a: foo(*a)
  add_multi = lambda *a, **k: bar(*a, **k)"""
    t = pasta.parse(src, astlib=astlib)
    self.assertEqual(src, pasta.dump(t, astlib=astlib))

  def test_default_indentation(self):
    for indent in ('  ', '    ', '\t'):
      src = 'def a():\n' + indent + 'b\n'
      t = pasta.parse(src, astlib=astlib)
      t.body.extend(astlib.parse('def c(): d').body)
      self.assertEqual(pasta.dump(t, astlib=astlib), src + 'def c():\n' + indent + 'd\n')

  def test_globals_where_first_ident_reoccurs(self):
    src = 'global a, b, a'
    t = pasta.parse(src, astlib=astlib)
    self.assertEqual('global a, b, a', pasta.dump(t, astlib=astlib))

  def test_compare_where_separator_whitespace_deleted(self):
    src = "if a     in      b:\n  pass"
    t = pasta.parse(src, astlib=astlib)
    t.body[0].test.left.__pasta__['suffix'] = ''
    t.body[0].test.__pasta__['op_suffix_0'] = ''
    self.assertEqual("if a in b:\n  pass", pasta.dump(t, astlib=astlib))

  def test_except_where_separator_whitespace_deleted(self):
    src = "try:\n  pass\nexcept Type      as    var:\n  pass"
    t = pasta.parse(src, astlib=astlib)
    t.body[0].handlers[0].type.__pasta__['suffix'] = ''
    self.assertEqual("try:\n  pass\nexcept Type as    var:\n  pass", pasta.dump(t, astlib=astlib))


if __name__ == '__main__':
  unittest.main()<|MERGE_RESOLUTION|>--- conflicted
+++ resolved
@@ -1,11 +1,6 @@
 # coding=utf-8
-<<<<<<< HEAD
 """Tests for generating code from a non-annotated astlib."""
-# Copyright 2017 Google LLC
-=======
-"""Tests for generating code from a non-annotated ast."""
 # Copyright 2021 Google LLC
->>>>>>> a73452d0
 #
 # Licensed under the Apache License, Version 2.0 (the "License");
 # you may not use this file except in compliance with the License.
