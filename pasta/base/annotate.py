# coding=utf-8
"""Annotate python syntax trees with formatting from the source file."""
# Copyright 2021 Google LLC
#
# Licensed under the Apache License, Version 2.0 (the "License");
# you may not use this file except in compliance with the License.
# You may obtain a copy of the License at
#
#     https://www.apache.org/licenses/LICENSE-2.0
#
# Unless required by applicable law or agreed to in writing, software
# distributed under the License is distributed on an "AS IS" BASIS,
# WITHOUT WARRANTIES OR CONDITIONS OF ANY KIND, either express or implied.
# See the License for the specific language governing permissions and
# limitations under the License.

from __future__ import absolute_import
from __future__ import division
from __future__ import print_function

import abc
import ast
import contextlib
import functools
import itertools
import numbers
import six
from six.moves import zip
import sys
import token

import pasta
from pasta.base import ast_constants
from pasta.base import ast_utils
from pasta.base import formatting as fmt
from pasta.base import token_generator

# ==============================================================================
# == Helper functions for decorating nodes with prefix + suffix               ==
# ==============================================================================


def _gen_wrapper(f, scope=True, prefix=True, suffix=True, max_suffix_lines=None,
                 semicolon=False, comment=False, statement=False):

  @contextlib.wraps(f)
  def wrapped(self, node, *args, **kwargs):
    with (self.scope(node, trailing_comma=False) if scope else _noop_context()):
      if prefix:
        self.prefix(node, default=self._indent if statement else '')
      f(self, node, *args, **kwargs)
      if suffix:
        self.suffix(node, max_lines=max_suffix_lines, semicolon=semicolon,
                    comment=comment, default='\n' if statement else '')

  return wrapped


@contextlib.contextmanager
def _noop_context():
  yield


def expression(f):
  """Decorates a function where the node is an expression."""
  return _gen_wrapper(f, max_suffix_lines=0)


def fstring_expression(f):
  """Decorates a function where the node is a FormattedValue in an fstring."""
  return _gen_wrapper(f, scope=False)


def space_around(f):
  """Decorates a function where the node has whitespace prefix and suffix."""
  return _gen_wrapper(f, scope=False)


def space_left(f):
  """Decorates a function where the node has whitespace prefix."""
  return _gen_wrapper(f, scope=False, suffix=False)


def statement(f):
  """Decorates a function where the node is a statement."""
  return _gen_wrapper(f, scope=False, max_suffix_lines=1, semicolon=True,
                      comment=True, statement=True)


def module(f):
  """Special decorator for the module node."""
  return _gen_wrapper(f, scope=False, comment=True)


# ==============================================================================
# == NodeVisitors for annotating an AST                                       ==
# ==============================================================================


def get_base_visitor(astlib=ast):

  node_type_to_tokens = ast_constants.get_node_type_to_tokens(astlib)


  def block_statement(f):
    """Decorates a function where the node is a statement with children."""

    @contextlib.wraps(f)
    def wrapped(self, node, *args, **kwargs):
      self.prefix(node, default=self._indent)
      f(self, node, *args, **kwargs)
      if hasattr(self, 'block_suffix'):
        last_child = ast_utils.get_last_child(node, astlib=astlib)
        # Workaround for ast.Module which does not have a lineno
        if last_child and last_child.lineno != getattr(node, 'lineno', 0):
          indent = (fmt.get(last_child, 'prefix') or '\n').splitlines()[-1]
          self.block_suffix(node, indent)
      else:
        self.suffix(node, comment=True)

    return wrapped


  class BaseVisitor(astlib.NodeVisitor):
    """Walks a syntax tree in the order it appears in code.

    This class has a dual-purpose. It is implemented (in this file) for annotating
    an AST with formatting information needed to reconstruct the source code, but
    it also is implemented in pasta.base.codegen to reconstruct the source code.

    Each visit method in this class specifies the order in which both child nodes
    and syntax tokens appear, plus where to account for whitespace, commas,
    parentheses, etc.
    """

    __metaclass__ = abc.ABCMeta

    def __init__(self):
      self._stack = []
      self._indent = ''
      self._indent_diff = ''
      self._default_indent_diff = '  '

    def visit(self, node):
      self._stack.append(node)
      super(BaseVisitor, self).visit(node)
      assert node is self._stack.pop()

    def prefix(self, node, default=''):
      """Account for some amount of whitespace as the prefix to a node."""
      self.attr(
          node, 'prefix', [lambda: self.ws(comment=True)], default=default)

    def suffix(self, node, max_lines=None, semicolon=False, comment=False,
             default=''):
      """Account for some amount of whitespace as the suffix to a node."""

      def _ws():
        return self.ws(
            max_lines=max_lines, semicolon=semicolon, comment=comment)

      self.attr(node, 'suffix', [_ws], default=default)

    def indented(self, node, children_attr):
      children = getattr(node, children_attr)
      prev_indent = self._indent
      prev_indent_diff = self._indent_diff
      new_diff = fmt.get(children[0], 'indent_diff')
      if new_diff is None:
        new_diff = self._default_indent_diff
      self._indent_diff = new_diff
      self._indent = prev_indent + self._indent_diff
      for child in children:
        yield child
      self.attr(node, 'block_suffix_%s' % children_attr, [])
      self._indent = prev_indent
      self._indent_diff = prev_indent_diff

    def set_default_indent_diff(self, indent):
      self._default_indent_diff = indent

    @contextlib.contextmanager
    def scope(self, node, attr=None, trailing_comma=False, default_parens=False):
      """Context manager to handle a parenthesized scope.

      Arguments:
        node: (ast.AST) Node to store the scope prefix and suffix on.
        attr: (string, optional) Attribute of the node contained in the scope,
          if any. For example, as `None`, the scope would wrap the entire node,
          but as 'bases', the scope might wrap only the bases of a class.
        trailing_comma: (boolean) If True, allow a trailing comma at the end.
        default_parens: (boolean) If True and no formatting information is
          present, the scope would be assumed to be parenthesized.
      """
      if attr:
        self.attr(
            node, attr + '_prefix', [], default='(' if default_parens else '')
      yield
      if attr:
        self.attr(
            node, attr + '_suffix', [], default=')' if default_parens else '')

    def token(self, token_val):
      """Account for a specific token."""

    def attr(self, node, attr_name, attr_vals, deps=None, default=None):
      """Handles an attribute on the given node."""

    def ws(self, max_lines=None, semicolon=False, comment=True):
      """Account for some amount of whitespace.

      Arguments:
        max_lines: (int) Maximum number of newlines to consider.
        semicolon: (boolean) If True, parse up to the next semicolon (if
          present).
        comment: (boolean) If True, look for a trailing comment even when not in
          a parenthesized scope.
      """
      return ''

    def dots(self, num_dots):
      """Account for a number of dots."""
      return '.' * num_dots

    def ws_oneline(self):
      """Account for up to one line of whitespace."""
      return self.ws(max_lines=1)

    def optional_token(self, node, attr_name, token_val, default=False):
      """Account for a suffix that may or may not occur."""

    def one_of_symbols(self, *symbols):
      """Account for one of the given symbols."""
      return symbols[0]

    # ============================================================================
    # == BLOCK STATEMENTS: Statements that contain a list of statements         ==
    # ============================================================================

    # Keeps the entire suffix, so @block_statement is not useful here.
    @module
    def visit_Module(self, node):
      try:
        self.attr(node, 'bom', [], default='')
      except:
        pass
      self.generic_visit(node)

    @block_statement
    def visit_If(self, node):
      tok = 'elif' if fmt.get(node, 'is_elif') else 'if'
      self.attr(node, 'open_if', [tok, self.ws], default=tok + ' ')
      self.visit(node.test)
      self.attr(
          node, 'open_block', [self.ws, ':', self.ws_oneline], default=':\n')

      for stmt in self.indented(node, 'body'):
        self.visit(stmt)

      if node.orelse:
        if (len(node.orelse) == 1 and isinstance(node.orelse[0], astlib.If) and
            self.check_is_elif(node.orelse[0])):
          fmt.set(node.orelse[0], 'is_elif', True)
          self.visit(node.orelse[0])
        else:
          self.attr(node, 'elseprefix', [self.ws])
          self.token('else')
          self.attr(
              node, 'open_else', [self.ws, ':', self.ws_oneline], default=':\n')
          for stmt in self.indented(node, 'orelse'):
            self.visit(stmt)

    @abc.abstractmethod
    def check_is_elif(self, node):
      """Return True if the node continues a previous `if` statement as `elif`.

      In python 2.x, `elif` statments get parsed as If nodes. E.g, the following
      two syntax forms are indistinguishable in the ast in python 2.

      if a:
        do_something()
      elif b:
        do_something_else()

      if a:
        do_something()
      else:
        if b:
          do_something_else()

      This method should return True for the 'if b' node if it has the first
      form.
      """

    @block_statement
    def visit_While(self, node):
      self.attr(node, 'while_keyword', ['while', self.ws], default='while ')
      self.visit(node.test)
      self.attr(
          node, 'open_block', [self.ws, ':', self.ws_oneline], default=':\n')
      for stmt in self.indented(node, 'body'):
        self.visit(stmt)

      if node.orelse:
        self.attr(
            node,
            'else', [self.ws, 'else', self.ws, ':', self.ws_oneline],
            default=self._indent + 'else:\n')
        for stmt in self.indented(node, 'orelse'):
          self.visit(stmt)

    @block_statement
    def visit_For(self, node, is_async=False):
      if is_async:
        self.attr(
            node,
            'for_keyword', ['async', self.ws, 'for', self.ws],
            default='async for ')
      else:
        self.attr(node, 'for_keyword', ['for', self.ws], default='for ')
      self.visit(node.target)
      self.attr(node, 'for_in', [self.ws, 'in', self.ws], default=' in ')
      self.visit(node.iter)
      self.attr(
          node, 'open_block', [self.ws, ':', self.ws_oneline], default=':\n')
      for stmt in self.indented(node, 'body'):
        self.visit(stmt)
      
      if node.orelse:
        self.attr(
            node,
            'else', [self.ws, 'else', self.ws, ':', self.ws_oneline],
            default=self._indent + 'else:\n')

        for stmt in self.indented(node, 'orelse'):
          self.visit(stmt)

    def visit_AsyncFor(self, node):
      return self.visit_For(node, is_async=True)

    @block_statement
    def visit_With(self, node, is_async=False):
      if hasattr(node, 'items'):
        return self.visit_With_3(node, is_async)
      if not getattr(node, 'is_continued', False):
        self.attr(node, 'with', ['with', self.ws], default='with ')
      self.visit(node.context_expr)
      if node.optional_vars:
        self.attr(node, 'with_as', [self.ws, 'as', self.ws], default=' as ')
        self.visit(node.optional_vars)

      if len(node.body) == 1 and self.check_is_continued_with(node.body[0]):
        node.body[0].is_continued = True
        self.attr(node, 'with_comma', [self.ws, ',', self.ws], default=', ')
      else:
        self.attr(
            node, 'open_block', [self.ws, ':', self.ws_oneline], default=':\n')
      for stmt in self.indented(node, 'body'):
        self.visit(stmt)

    def visit_AsyncWith(self, node):
      return self.visit_With(node, is_async=True)

    @abc.abstractmethod
    def check_is_continued_try(self, node):
      pass

    @abc.abstractmethod
    def check_is_continued_with(self, node):
      """Return True if the node continues a previous `with` statement.

      In python 2.x, `with` statments with many context expressions get parsed
      as a tree of With nodes. E.g, the following two syntax forms are
      indistinguishable in the ast in python 2.

      with a, b, c:
        do_something()

      with a:
        with b:
          with c:
            do_something()

    This method should return True for the `with b` and `with c` nodes.
    """

    def visit_With_3(self, node, is_async=False):
      if is_async:
        self.attr(node, 'with', ['async', self.ws, 'with', self.ws],
                  default='async with ')
      else:
        self.attr(node, 'with', ['with', self.ws], default='with ')

      for i, withitem in enumerate(node.items):
        self.visit(withitem)
        if i != len(node.items) - 1:
          self.token(',')

      self.attr(node, 'with_body_open', [':', self.ws_oneline], default=':\n')
      for stmt in self.indented(node, 'body'):
        self.visit(stmt)

    @space_around
    def visit_withitem(self, node):
      self.visit(node.context_expr)
      if node.optional_vars:
        self.attr(node, 'as', [self.ws, 'as', self.ws], default=' as ')
        self.visit(node.optional_vars)

    @block_statement
    def visit_ClassDef(self, node):
      for i, decorator in enumerate(node.decorator_list):
        self.attr(node, 'decorator_prefix_%d' % i, [self.ws, '@'], default='@')
        self.visit(decorator)
        self.attr(
            node,
            'decorator_suffix_%d' % i, [self.ws],
            default='\n' + self._indent)
      self.attr(
          node,
          'class_def', ['class', self.ws, node.name, self.ws],
          default='class %s' % node.name,
          deps=('name',))
      class_args = getattr(node, 'bases', []) + getattr(node, 'keywords', [])
      with self.scope(
          node, 'bases', trailing_comma=bool(class_args), default_parens=True):
        for i, base in enumerate(node.bases):
          self.visit(base)
          self.attr(node, 'base_suffix_%d' % i, [self.ws])
          if base != class_args[-1]:
            self.attr(node, 'base_sep_%d' % i, [',', self.ws], default=', ')
        if hasattr(node, 'keywords'):
          for i, keyword in enumerate(node.keywords):
            self.visit(keyword)
            self.attr(node, 'keyword_suffix_%d' % i, [self.ws])
            if keyword != node.keywords[-1]:
              self.attr(
                  node, 'keyword_sep_%d' % i, [',', self.ws], default=', ')
      self.attr(
          node, 'open_block', [self.ws, ':', self.ws_oneline], default=':\n')
      for stmt in self.indented(node, 'body'):
        self.visit(stmt)

    @block_statement
    def visit_FunctionDef(self, node, is_async=False):
      for i, decorator in enumerate(node.decorator_list):
        self.attr(node, 'decorator_symbol_%d' % i, [self.ws, '@', self.ws],
                  default='@')
        self.visit(decorator)
        self.attr(node, 'decorator_suffix_%d' % i, [self.ws_oneline],
                  default='\n' + self._indent)
      if is_async:
        self.attr(node, 'function_def',
                  [self.ws, 'async', self.ws, 'def', self.ws, node.name, self.ws],
                  deps=('name',), default='async def %s' % node.name)
      else:
        self.attr(node, 'function_def',
                  [self.ws, 'def', self.ws, node.name, self.ws],
                  deps=('name',), default='def %s' % node.name)
      # In Python 3, there can be extra args in kwonlyargs
      kwonlyargs = getattr(node.args, 'kwonlyargs', [])
      args_count = sum((len(node.args.args + kwonlyargs),
                        1 if node.args.vararg else 0,
                        1 if node.args.kwarg else 0))
      with self.scope(node, 'args', trailing_comma=args_count > 0,
                      default_parens=True):
        self.visit(node.args)

      if getattr(node, 'returns', None):
        self.attr(node, 'returns_prefix', [self.ws, '->', self.ws],
                  deps=('returns',), default=' -> ')
        self.visit(node.returns)

      self.attr(node, 'open_block', [self.ws, ':', self.ws_oneline],
                default=':\n')
      for stmt in self.indented(node, 'body'):
        self.visit(stmt)

    def visit_AsyncFunctionDef(self, node):
      return self.visit_FunctionDef(node, is_async=True)

    @block_statement
    def visit_TryFinally(self, node):
      # Try with except and finally is a TryFinally with the first statement as
      # a TryExcept in Python2
      self.attr(node, 'open_try', ['try', self.ws, ':', self.ws_oneline],
                default='try:\n')
      # TODO(soupytwist): Find a cleaner solution for differentiating this.
      if len(node.body) == 1 and self.check_is_continued_try(node.body[0]):
        node.body[0].is_continued = True
        self.visit(node.body[0])
      else:
        for stmt in self.indented(node, 'body'):
          self.visit(stmt)

    @block_statement
    def visit_TryFinally(self, node):
      # Try with except and finally is a TryFinally with the first statement as
      # a TryExcept in Python2
      self.attr(
          node,
          'open_try', ['try', self.ws, ':', self.ws_oneline],
          default='try:\n')
      # TODO(soupytwist): Find a cleaner solution for differentiating this.
      if len(node.body) == 1 and self.check_is_continued_try(node.body[0]):
        node.body[0].is_continued = True
        self.visit(node.body[0])
      else:
        for stmt in self.indented(node, 'body'):
          self.visit(stmt)
      self.attr(
          node,
          'open_finally', [self.ws, 'finally', self.ws, ':', self.ws_oneline],
          default='finally:\n')
      for stmt in self.indented(node, 'finalbody'):
        self.visit(stmt)

    @block_statement
    def visit_TryExcept(self, node):
      if not getattr(node, 'is_continued', False):
        self.attr(
            node,
            'open_try', ['try', self.ws, ':', self.ws_oneline],
            default='try:\n')
      for stmt in self.indented(node, 'body'):
        self.visit(stmt)
      for handler in node.handlers:
        self.visit(handler)
      if node.orelse:
        self.attr(
            node,
            'open_else', [self.ws, 'else', self.ws, ':', self.ws_oneline],
            default='else:\n')
        for stmt in self.indented(node, 'orelse'):
          self.visit(stmt)

    @block_statement
    def visit_Try(self, node):
      # Python 3
      self.attr(
          node,
          'open_try', [self.ws, 'try', self.ws, ':', self.ws_oneline],
          default='try:\n')
      for stmt in self.indented(node, 'body'):
        self.visit(stmt)
      for handler in node.handlers:
        self.visit(handler)
      if node.orelse:
        self.attr(
            node,
            'open_else', [self.ws, 'else', self.ws, ':', self.ws_oneline],
            default='else:\n')
        for stmt in self.indented(node, 'orelse'):
          self.visit(stmt)
      if node.finalbody:
        self.attr(
            node,
            'open_finally', [self.ws, 'finally', self.ws, ':', self.ws_oneline],
            default='finally:\n')
        for stmt in self.indented(node, 'finalbody'):
          self.visit(stmt)

    @block_statement
    def visit_ExceptHandler(self, node):
      self.token('except')
      self.attr(node, 'leading_ws', [self.ws], default=' ')
      if node.type:
        self.visit(node.type)
      if node.type and node.name:
        self.attr(
            node,
            'as', [self.ws, self.one_of_symbols('as', ','), self.ws],
            default=' as ',
            separate_before=True)
      if node.name:
        if isinstance(node.name, astlib.AST):
          self.visit(node.name)
        else:
          self.token(node.name)
      self.attr(
          node, 'open_block', [self.ws, ':', self.ws_oneline], default=':\n')
      for stmt in self.indented(node, 'body'):
        self.visit(stmt)

    @statement
    def visit_Raise(self, node):
      if hasattr(node, 'cause'):
        return self.visit_Raise_3(node)

      self.token('raise')
      if node.type:
        self.attr(node, 'type_prefix', [self.ws], default=' ')
        self.visit(node.type)
      if node.inst:
        self.attr(node, 'inst_prefix', [self.ws, ',', self.ws], default=', ')
        self.visit(node.inst)
      if node.tback:
        self.attr(node, 'tback_prefix', [self.ws, ',', self.ws], default=', ')
        self.visit(node.tback)

    def visit_Raise_3(self, node):
      if node.exc:
        self.attr(node, 'open_raise', ['raise', self.ws], default='raise ')
        self.visit(node.exc)
        if node.cause:
          self.attr(
              node,
              'cause_prefix', [self.ws, 'from', self.ws],
              default=' from ')
          self.visit(node.cause)
      else:
        self.token('raise')

    # ============================================================================
    # == STATEMENTS: Instructions without a return value                        ==
    # ============================================================================

    @statement
    def visit_Assert(self, node):
      self.attr(node, 'assert_open', ['assert', self.ws], default='assert ')
      self.visit(node.test)
      if node.msg:
        self.attr(node, 'msg_prefix', [',', self.ws], default=', ')
        self.visit(node.msg)

    @statement
    def visit_Assign(self, node):
      for i, target in enumerate(node.targets):
        self.visit(target)
        self.attr(node, 'equal_%d' % i, [self.ws, '=', self.ws], default=' = ')
      self.visit(node.value)

    @statement
    def visit_AugAssign(self, node):
      self.visit(node.target)
      op_token = '%s=' % node_type_to_tokens[type(node.op)][0]
      self.attr(
          node,
          'operator', [self.ws, op_token, self.ws],
          default=' %s ' % op_token)
      self.visit(node.value)

    @statement
    def visit_AnnAssign(self, node):
      # TODO: Check default formatting for different values of "simple"
      self.visit(node.target)
      self.attr(node, 'colon', [self.ws, ':', self.ws], default=': ')
      self.visit(node.annotation)
      if node.value:
        self.attr(node, 'equal', [self.ws, '=', self.ws], default=' = ')
        self.visit(node.value)

    @expression
    def visit_Await(self, node):
      self.attr(node, 'await', ['await', self.ws], default='await ')
      self.visit(node.value)

    @statement
    def visit_Break(self, node):
      self.token('break')

    @statement
    def visit_Continue(self, node):
      self.token('continue')

    @statement
    def visit_Delete(self, node):
      self.attr(node, 'del', ['del', self.ws], default='del ')
      for i, target in enumerate(node.targets):
        self.visit(target)
        if target is not node.targets[-1]:
          self.attr(node, 'comma_%d' % i, [self.ws, ',', self.ws], default=', ')

    @statement
    def visit_Exec(self, node):
      # If no formatting info is present, will use parenthesized style
      self.attr(node, 'exec', ['exec', self.ws], default='exec')
      with self.scope(node, 'body', trailing_comma=False, default_parens=True):
        self.visit(node.body)
        if node.globals:
          self.attr(
              node,
              'in_globals',
              [self.ws, self.one_of_symbols('in', ','), self.ws],
              default=', ')
          self.visit(node.globals)
          if node.locals:
            self.attr(node, 'in_locals', [self.ws, ',', self.ws], default=', ')
            self.visit(node.locals)

    @statement
    def visit_Expr(self, node):
      self.visit(node.value)

    @statement
    def visit_Global(self, node):
      self.token('global')
      identifiers = []
      for ident in node.names:
        if len(identifiers) > 0:
          identifiers.extend([self.ws, ','])
        identifiers.extend([self.ws, ident])
      self.attr(node, 'names', identifiers)

    @statement
    def visit_Import(self, node):
      self.token('import')
      for i, alias in enumerate(node.names):
        self.attr(node, 'alias_prefix_%d' % i, [self.ws], default=' ')
        self.visit(alias)
        if i < len(node.names) - 1:
          self.attr(node, 'alias_sep_%d' % i, [self.ws, ','], default=',')

<<<<<<< HEAD
    @statement
    def visit_ImportFrom(self, node):
      self.token('from')
      self.attr(node, 'module_prefix', [self.ws], default=' ')

      module_pattern = []
      if node.level > 0:
        module_pattern.extend([self.dots(node.level), self.ws])
      if node.module:
        parts = node.module.split('.')
        for part in parts[:-1]:
          module_pattern += [self.ws, part, self.ws, '.']
        module_pattern += [self.ws, parts[-1]]

      self.attr(node, 'module', module_pattern, deps=('level', 'module'),
                default='.' * node.level + (node.module or ''))
      self.attr(node, 'module_suffix', [self.ws], default=' ')

      self.token('import')
      with self.scope(node, 'names', trailing_comma=True):
        for i, alias in enumerate(node.names):
          self.attr(node, 'alias_prefix_%d' % i, [self.ws], default=' ')
          self.visit(alias)
          if i < len(node.names) - 1:
            self.attr(node, 'alias_sep_%d' % i, [self.ws, ','], default=',')

    @expression
    def visit_NamedExpr(self, node):
      self.visit(node.target)
      self.attr(node, 'equal', [self.ws, ':=', self.ws], default=' := ')
=======
  @expression
  def visit_NamedExpr(self, node):
    self.visit(node.target)
    self.attr(node, 'equal', [self.ws, ':=', self.ws], default=' := ')
    self.visit(node.value)

  @statement
  def visit_Nonlocal(self, node):
    self.token('nonlocal')
    identifiers = []
    for ident in node.names:
      if ident != node.names[0]:
        identifiers.extend([self.ws, ','])
      identifiers.extend([self.ws, ident])
    self.attr(node, 'names', identifiers)

  @statement
  def visit_Pass(self, node):
    self.token('pass')

  @statement
  def visit_Print(self, node):
    self.attr(node, 'print_open', ['print', self.ws], default='print ')
    if node.dest:
      self.attr(node, 'redirection', ['>>', self.ws], default='>>')
      self.visit(node.dest)
      if node.values:
        self.attr(node, 'values_prefix', [self.ws, ',', self.ws], default=', ')
      elif not node.nl:
        self.attr(node, 'trailing_comma', [self.ws, ','], default=',')

    for i, value in enumerate(node.values):
      self.visit(value)
      if value is not node.values[-1]:
        self.attr(node, 'comma_%d' % i, [self.ws, ',', self.ws], default=', ')
      elif not node.nl:
        self.attr(node, 'trailing_comma', [self.ws, ','], default=',')

  @statement
  def visit_Return(self, node):
    self.token('return')
    if node.value:
      self.attr(node, 'return_value_prefix', [self.ws], default=' ')
>>>>>>> a73452d0
      self.visit(node.value)

    @statement
    def visit_Nonlocal(self, node):
      self.token('nonlocal')
      identifiers = []
      for ident in node.names:
        if ident != node.names[0]:
          identifiers.extend([self.ws, ','])
        identifiers.extend([self.ws, ident])
      self.attr(node, 'names', identifiers)

    @statement
    def visit_Pass(self, node):
      self.token('pass')

    @statement
    def visit_Print(self, node):
      self.attr(node, 'print_open', ['print', self.ws], default='print ')
      if node.dest:
        self.attr(node, 'redirection', ['>>', self.ws], default='>>')
        self.visit(node.dest)
        if node.values:
          self.attr(
              node, 'values_prefix', [self.ws, ',', self.ws], default=', ')
        elif not node.nl:
          self.attr(node, 'trailing_comma', [self.ws, ','], default=',')

      for i, value in enumerate(node.values):
        self.visit(value)
        if value is not node.values[-1]:
          self.attr(node, 'comma_%d' % i, [self.ws, ',', self.ws], default=', ')
        elif not node.nl:
          self.attr(node, 'trailing_comma', [self.ws, ','], default=',')

    @statement
    def visit_Return(self, node):
      self.token('return')
      if node.value:
        self.attr(node, 'return_value_prefix', [self.ws], default=' ')
        self.visit(node.value)

    @expression
    def visit_Yield(self, node):
      self.token('yield')
      if node.value:
        self.attr(node, 'yield_value_prefix', [self.ws], default=' ')
        self.visit(node.value)

    @expression
    def visit_YieldFrom(self, node):
      self.attr(
          node,
          'yield_from', ['yield', self.ws, 'from', self.ws],
          default='yield from ')
      self.visit(node.value)

    # ============================================================================
    # == EXPRESSIONS: Anything that evaluates and can be in parens              ==
    # ============================================================================

    @expression
    def visit_Attribute(self, node):
      self.visit(node.value)
      self.attr(node, 'dot', [self.ws, '.', self.ws], default='.')
      self.token(node.attr)

    @expression
    def visit_BinOp(self, node):
      op_symbol = node_type_to_tokens[type(node.op)][0]
      self.visit(node.left)
      self.attr(
          node,
          'op', [self.ws, op_symbol, self.ws],
          default=' %s ' % op_symbol,
          deps=('op',))
      self.visit(node.right)

    @expression
    def visit_BoolOp(self, node):
      op_symbol = node_type_to_tokens[type(node.op)][0]
      for i, value in enumerate(node.values):
        self.visit(value)
        if value is not node.values[-1]:
          self.attr(
              node,
              'op_%d' % i, [self.ws, op_symbol, self.ws],
              default=' %s ' % op_symbol,
              deps=('op',))

    @expression
    def visit_Call(self, node):
      self.visit(node.func)

      with self.scope(node, 'arguments', default_parens=True):
        # python <3.5: starargs and kwargs are in separate fields
        # python 3.5+: starargs args included as a Starred nodes in the arguments
        #              and kwargs are included as keywords with no argument name.
        if hasattr(astlib, 'Starred') and not (
            hasattr(node, 'starargs') or hasattr(node, 'kwargs')):
          any_args = self.visit_Call_arguments35(node)
        else:
          any_args = self.visit_Call_arguments(node)
        if any_args:
          self.optional_token(node, 'trailing_comma', ',')

    def visit_Call_arguments(self, node):

      def arg_location(tup):
        arg = tup[1]
        if isinstance(arg, astlib.keyword):
          arg = arg.value
        return (getattr(arg, 'lineno', 0), getattr(arg, 'col_offset', 0))

      if hasattr(node, 'starargs') and node.starargs:
        sorted_keywords = sorted(
            [(None, kw) for kw in node.keywords] + [('*', node.starargs)],
            key=arg_location)
      else:
        sorted_keywords = [(None, kw) for kw in node.keywords]
      all_args = [(None, n) for n in node.args] + sorted_keywords
      if hasattr(node, 'kwargs') and node.kwargs:
        all_args.append(('**', node.kwargs))

      for i, (prefix, arg) in enumerate(all_args):
        if prefix is not None:
          self.attr(
              node, '%s_prefix' % prefix, [self.ws, prefix], default=prefix)
        self.visit(arg)
        if arg is not all_args[-1][1]:
          self.attr(node, 'comma_%d' % i, [self.ws, ',', self.ws], default=', ')
      return bool(all_args)

    def visit_Call_arguments35(self, node):

      def arg_compare(a1, a2):
        """Old-style comparator for sorting args."""

        def is_arg(a):
          return (not isinstance(a, astlib.keyword) and
                  not (hasattr(astlib, 'Starred') and isinstance(a, astlib.Starred)))

        # No kwarg can come before a regular arg (but Starred can be wherever)
        if is_arg(a1) and isinstance(a2, astlib.keyword):
          return -1
        elif is_arg(a2) and isinstance(a1, astlib.keyword):
          return 1

        # If no lineno or col_offset on one of the args, they compare as equal
        # (since sorting is stable, this should leave them mostly where they
        # were in the initial list).
        def get_pos(a):
          if isinstance(a, astlib.keyword):
            a = a.value
          return (getattr(a, 'lineno', None), getattr(a, 'col_offset', None))

        pos1 = get_pos(a1)
        pos2 = get_pos(a2)

        if None in pos1 or None in pos2:
          return 0

        # If both have lineno/col_offset set, use that to sort them
        return -1 if pos1 < pos2 else 0 if pos1 == pos2 else 1

      # Note that this always sorts keywords identically to just sorting by
      # lineno/col_offset, except in cases where that ordering would have been
      # a syntax error (named arg before unnamed arg).
      all_args = sorted(
          node.args + node.keywords, key=functools.cmp_to_key(arg_compare))

      for i, arg in enumerate(all_args):
        self.visit(arg)
        if arg is not all_args[-1]:
          self.attr(node, 'comma_%d' % i, [self.ws, ',', self.ws], default=', ')
      return bool(all_args)

    def visit_Starred(self, node):
      self.attr(node, 'star', ['*', self.ws], default='*')
      self.visit(node.value)

    @expression
    def visit_Compare(self, node):
      self.visit(node.left)
      for i, (op, comparator) in enumerate(zip(node.ops, node.comparators)):
        self.attr(node, 'op_prefix_%d' % i, [self.ws], default=' ')
        self.visit(op)
        self.attr(node, 'op_suffix_%d' % i, [self.ws], default=' ', separate_before=True)
        self.visit(comparator)

    @expression
    def visit_Constant(self, node):
      if hasattr(node, 'kind') and node.kind:
        self.attr(
            node,
            'content', [self.tokens.str],
            default='%s"%s"' % (node.kind, node.value),
            deps=('value',))
      elif isinstance(node.value, bool):
        self.attr(
            node,
            'content', [str(node.value)],
            default=str(node.value),
            deps=('value',))
      elif node.value is Ellipsis:
        self.token('...')
      elif isinstance(node.value, numbers.Number):
        token_number_type = token_generator.TOKENS.NUMBER
        self.attr(
            node,
            'content',
            [lambda: self.tokens.next_of_type(token_number_type).src],
            deps=('value',),
            default=str(node.value))
      elif isinstance(node.value, six.text_type) or isinstance(
          node.value, bytes):
        self.attr(
            node,
            'content', [self.tokens.str],
            deps=('value',),
            default=node.value)
      else:
        self.token(str(node.value))

    @expression
    def visit_Dict(self, node):
      self.token('{')
      for i, key, value in zip(range(len(node.keys)), node.keys, node.values):
        if key is None:
          # Handle Python 3.5+ dict unpacking syntax (PEP-448)
          self.attr(node, 'starstar_%d' % i, [self.ws, '**'], default='**')
        else:
          self.visit(key)
          self.attr(
              node, 'key_val_sep_%d' % i, [self.ws, ':', self.ws], default=': ')
        self.visit(value)
        if value is not node.values[-1]:
          self.attr(node, 'comma_%d' % i, [self.ws, ',', self.ws], default=', ')
      self.optional_token(node, 'extracomma', ',', allow_whitespace_prefix=True)
      self.attr(node, 'close_prefix', [self.ws, '}'], default='}')

    @expression
    def visit_DictComp(self, node):
      self.attr(node, 'open_dict', ['{', self.ws], default='{')
      self.visit(node.key)
      self.attr(node, 'key_val_sep', [self.ws, ':', self.ws], default=': ')
      self.visit(node.value)
      for comp in node.generators:
        self.visit(comp)
      self.attr(node, 'close_dict', [self.ws, '}'], default='}')

    @expression
    def visit_GeneratorExp(self, node):
      self._comp_exp(node)

    @expression
    def visit_IfExp(self, node):
      self.visit(node.body)
      self.attr(node, 'if', [self.ws, 'if', self.ws], default=' if ')
      self.visit(node.test)
      self.attr(node, 'else', [self.ws, 'else', self.ws], default=' else ',
                separate_before=True)
      self.visit(node.orelse)

    @expression
    def visit_Lambda(self, node):
      self.attr(node, 'lambda_def', ['lambda', self.ws], default='lambda ')
      self.visit(node.args)
      self.attr(node, 'open_lambda', [self.ws, ':', self.ws], default=': ')
      self.visit(node.body)

    @expression
    def visit_List(self, node):
      self.attr(node, 'list_open', ['[', self.ws], default='[')

      for i, elt in enumerate(node.elts):
        self.visit(elt)
        if elt is not node.elts[-1]:
          self.attr(node, 'comma_%d' % i, [self.ws, ',', self.ws], default=', ')
      if node.elts:
        self.optional_token(
            node, 'extracomma', ',', allow_whitespace_prefix=True)

      self.attr(node, 'list_close', [self.ws, ']'], default=']')

    @expression
    def visit_ListComp(self, node):
      self._comp_exp(node, open_brace='[', close_brace=']')

    def _comp_exp(self, node, open_brace=None, close_brace=None):
      if open_brace:
        self.attr(
            node, 'compexp_open', [open_brace, self.ws], default=open_brace)
      self.visit(node.elt)
      for i, comp in enumerate(node.generators):
        self.visit(comp)
      if close_brace:
        self.attr(
            node, 'compexp_close', [self.ws, close_brace], default=close_brace)

    @expression
    def visit_Name(self, node):
      self.token(node.id)

    @expression
    def visit_NameConstant(self, node):
      self.token(str(node.value))

    @expression
    def visit_Repr(self, node):
      self.attr(node, 'repr_open', ['`', self.ws], default='`')
      self.visit(node.value)
      self.attr(node, 'repr_close', [self.ws, '`'], default='`')

    @expression
    def visit_Set(self, node):
      self.attr(node, 'set_open', ['{', self.ws], default='{')

      for i, elt in enumerate(node.elts):
        self.visit(elt)
        if elt is not node.elts[-1]:
          self.attr(node, 'comma_%d' % i, [self.ws, ',', self.ws], default=', ')
        else:
          self.optional_token(
              node, 'extracomma', ',', allow_whitespace_prefix=True)

      self.attr(node, 'set_close', [self.ws, '}'], default='}')

    @expression
    def visit_SetComp(self, node):
      self._comp_exp(node, open_brace='{', close_brace='}')

    @expression
    def visit_Subscript(self, node):
      self.visit(node.value)
      self.attr(node, 'slice_open', [self.ws, '[', self.ws], default='[')
      self.visit(node.slice)
      self.attr(node, 'slice_close', [self.ws, ']'], default=']')

    @expression
    def visit_Tuple(self, node):
      with self.scope(node, 'elts', default_parens=True):
        for i, elt in enumerate(node.elts):
          self.visit(elt)
          if elt is not node.elts[-1]:
            self.attr(
                node, 'comma_%d' % i, [self.ws, ',', self.ws], default=', ')
          else:
            self.optional_token(
                node,
                'extracomma',
                ',',
                allow_whitespace_prefix=True,
                default=len(node.elts) == 1)

    @expression
    def visit_UnaryOp(self, node):
      op_symbol = node_type_to_tokens[type(node.op)][0]
      self.attr(
          node, 'op', [op_symbol, self.ws], default=op_symbol, deps=('op',))
      self.visit(node.operand)

    # ============================================================================
    # == OPERATORS AND TOKENS: Anything that's just whitespace and tokens       ==
    # ============================================================================

    @space_around
    def visit_Ellipsis(self, node):
      self.token('...')

    def visit_And(self, node):
      self.token(node_type_to_tokens[type(node)][0], separate_before=True)

    def visit_Or(self, node):
      self.token(node_type_to_tokens[type(node)][0], separate_before=True)

    def visit_Add(self, node):
      self.token(node_type_to_tokens[type(node)][0])

    def visit_Sub(self, node):
      self.token(node_type_to_tokens[type(node)][0])

    def visit_Mult(self, node):
      self.token(node_type_to_tokens[type(node)][0])

    def visit_Div(self, node):
      self.token(node_type_to_tokens[type(node)][0])

    def visit_MatMult(self, node):
      self.token(node_type_to_tokens[type(node)][0])

    def visit_Mod(self, node):
      self.token(node_type_to_tokens[type(node)][0])

    def visit_Pow(self, node):
      self.token(node_type_to_tokens[type(node)][0])

    def visit_LShift(self, node):
      self.token(node_type_to_tokens[type(node)][0])

    def visit_RShift(self, node):
      self.token(node_type_to_tokens[type(node)][0])

    def visit_BitAnd(self, node):
      self.token(node_type_to_tokens[type(node)][0])

    def visit_BitOr(self, node):
      self.token(node_type_to_tokens[type(node)][0])

    def visit_BitXor(self, node):
      self.token(node_type_to_tokens[type(node)][0])

    def visit_FloorDiv(self, node):
      self.token(node_type_to_tokens[type(node)][0])

    def visit_Invert(self, node):
      self.token(node_type_to_tokens[type(node)][0])

    def visit_Not(self, node):
      self.token(node_type_to_tokens[type(node)][0])

    def visit_UAdd(self, node):
      self.token(node_type_to_tokens[type(node)][0])

    def visit_USub(self, node):
      self.token(node_type_to_tokens[type(node)][0])

    def visit_Eq(self, node):
      self.token(node_type_to_tokens[type(node)][0])

    def visit_NotEq(self, node):
      self.attr(node, 'operator', [self.one_of_symbols('!=', '<>')])

    def visit_Lt(self, node):
      self.token(node_type_to_tokens[type(node)][0])

    def visit_LtE(self, node):
      self.token(node_type_to_tokens[type(node)][0])

    def visit_Gt(self, node):
      self.token(node_type_to_tokens[type(node)][0])

    def visit_GtE(self, node):
      self.token(node_type_to_tokens[type(node)][0])

    def visit_Is(self, node):
      self.token(node_type_to_tokens[type(node)][0], separate_before=True)

    def visit_IsNot(self, node):
      self.attr(node, 'content', ['is', self.ws, 'not'], default='is not', separate_before=True)

    def visit_In(self, node):
      self.token(node_type_to_tokens[type(node)][0], separate_before=True)

    def visit_NotIn(self, node):
      self.attr(node, 'content', ['not', self.ws, 'in'], default='not in', separate_before=True)

    # ============================================================================
    # == MISC NODES: Nodes which are neither statements nor expressions         ==
    # ============================================================================

    def visit_alias(self, node):
      name_pattern = []
      parts = node.name.split('.')
      for part in parts[:-1]:
        name_pattern += [self.ws, part, self.ws, '.']
      name_pattern += [self.ws, parts[-1]]
      self.attr(node, 'name', name_pattern, deps=('name',), default=node.name)
      if node.asname is not None:
        self.attr(node, 'asname', [self.ws, 'as', self.ws], default=' as ')
        self.token(node.asname)

    @space_around
    def visit_arg(self, node):
      self.token(node.arg)
      if node.annotation is not None:
        self.attr(
            node, 'annotation_prefix', [self.ws, ':', self.ws], default=': ')
        self.visit(node.annotation)

    @space_around
    def visit_arguments(self, node):
      # In Python 3, args appearing after *args must be kwargs
      kwonlyargs = getattr(node, 'kwonlyargs', [])
      kw_defaults = getattr(node, 'kw_defaults', [])
      assert len(kwonlyargs) == len(kw_defaults)

      total_args = sum(
          (len(node.args + kwonlyargs), len(getattr(node, 'posonlyargs', [])),
           1 if node.vararg else 0, 1 if node.kwarg else 0))
      arg_i = 0

      pos_args = getattr(node, 'posonlyargs', []) + node.args
      positional = pos_args[:-len(node.defaults)] if node.defaults else pos_args
      keyword = node.args[-len(node.defaults):] if node.defaults else node.args
      
      for arg in positional:
        self.visit(arg)
        arg_i += 1
        if arg_i < total_args:
          self.attr(
              node, 'comma_%d' % arg_i, [self.ws, ',', self.ws], default=', ')
        if arg_i == len(getattr(node, 'posonlyargs', [])):
          self.attr(
              node,
              'posonly_sep', [self.ws, '/', self.ws, ',', self.ws],
              default='/, ')

      for i, (arg, default) in enumerate(zip(keyword, node.defaults)):
        self.visit(arg)
        self.attr(node, 'default_%d' % i, [self.ws, '=', self.ws], default='=')
        self.visit(default)
        arg_i += 1
        if arg_i < total_args:
          self.attr(
              node, 'comma_%d' % arg_i, [self.ws, ',', self.ws], default=', ')

      if node.vararg:
        self.attr(node, 'vararg_prefix', [self.ws, '*', self.ws], default='*')
        if isinstance(node.vararg, astlib.AST):
          self.visit(node.vararg)
        else:
          self.token(node.vararg)
          self.attr(node, 'vararg_suffix', [self.ws])
        arg_i += 1
        if arg_i < total_args:
          self.token(',')
      elif kwonlyargs:
        # If no vararg, but we have kwonlyargs, insert a naked *, which will
        # definitely not be the last arg.
        self.attr(node, 'kwonly_sep', [self.ws, '*', self.ws, ',', self.ws])

      for i, (arg, default) in enumerate(zip(kwonlyargs, kw_defaults)):
        self.visit(arg)
        if default is not None:
          self.attr(
              node, 'kw_default_%d' % i, [self.ws, '=', self.ws], default='=')
          self.visit(default)
        arg_i += 1
        if arg_i < total_args:
          self.attr(
              node, 'comma_%d' % arg_i, [self.ws, ',', self.ws], default=', ')

      if node.kwarg:
        self.attr(node, 'kwarg_prefix', [self.ws, '**', self.ws], default='**')
        if isinstance(node.kwarg, astlib.AST):
          self.visit(node.kwarg)
        else:
          self.token(node.kwarg)
          self.attr(node, 'kwarg_suffix', [self.ws])

    @space_around
    def visit_comprehension(self, node):
      if getattr(node, 'is_async', False):
        self.attr(
            node,
            'for', [self.ws, 'async', self.ws, 'for', self.ws],
            default=' async for ')
      else:
        self.attr(node, 'for', [self.ws, 'for', self.ws], default=' for ')
      self.visit(node.target)
      self.attr(node, 'in', [self.ws, 'in', self.ws], default=' in ')
      self.visit(node.iter)
      for i, if_expr in enumerate(node.ifs):
        self.attr(node, 'if_%d' % i, [self.ws, 'if', self.ws], default=' if ')
        self.visit(if_expr)

    @space_around
    def visit_keyword(self, node):
      if node.arg is None:
        self.attr(node, 'stars', ['**', self.ws], default='**')
      else:
        self.token(node.arg)
        self.attr(node, 'eq', [self.ws, '='], default='=')
      self.visit(node.value)

    @space_left
    def visit_Index(self, node):
      self.visit(node.value)

    @space_left
    def visit_ExtSlice(self, node):
      for i, dim in enumerate(node.dims):
        self.visit(dim)
        if dim is not node.dims[-1]:
          self.attr(
              node, 'dim_sep_%d' % i, [self.ws, ',', self.ws], default=', ')
      self.optional_token(node, 'trailing_comma', ',', default=False)

    @space_left
    def visit_Slice(self, node):
      if node.lower:
        self.visit(node.lower)
      self.attr(node, 'lowerspace', [self.ws, ':', self.ws], default=':')
      if node.upper:
        self.visit(node.upper)

      self.attr(node, 'stepspace1', [self.ws])
      self.optional_token(node, 'step_colon', ':')
      self.attr(node, 'stepspace2', [self.ws])
      if node.step and self.check_slice_includes_step(node):
        self.optional_token(node, 'step_colon_2', ':', default=True)
        node.step.is_explicit_step = True
        self.visit(node.step)

    def check_slice_includes_step(self, node):
      """Helper function for Slice node to determine whether to visit its step."""
      # This is needed because of a bug in the 2.7 parser which treats
      # a[::] as Slice(lower=None, upper=None, step=Name(id='None'))
      # but also treats a[::None] exactly the same.
      if not node.step:
        return False
      if getattr(node.step, 'is_explicit_step', False):
        return True
      return not (isinstance(node.step, astlib.Name) and node.step.id == 'None')

    @fstring_expression
    def visit_FormattedValue(self, node):
      self.visit(node.value)
      if node.conversion != -1:
        self.attr(
            node,
            'conversion', [self.ws, '!', chr(node.conversion)],
            deps=('conversion',),
            default='!%c' % node.conversion)
      if node.format_spec:
        self.attr(
            node, 'format_spec_prefix', [self.ws, ':', self.ws], default=':')
        self.visit(node.format_spec)

  return BaseVisitor


class AnnotationError(Exception):
  """An exception for when we failed to annotate the tree."""


<<<<<<< HEAD
def get_ast_annotator(astlib=ast):

  class AstAnnotator(get_base_visitor(astlib)):

    def __init__(self, source):
      super(AstAnnotator, self).__init__()
      self.tokens = token_generator.TokenGenerator(source)

    def visit(self, node):
      try:
        fmt.set(node, 'indent', self._indent)
        fmt.set(node, 'indent_diff', self._indent_diff)
        super(AstAnnotator, self).visit(node)
      except (TypeError, ValueError, IndexError, KeyError) as e:
        raise AnnotationError(e)

    def indented(self, node, children_attr):
      """Generator which annotates child nodes with their indentation level."""
      children = getattr(node, children_attr)
      cur_loc = self.tokens._loc
      next_loc = self.tokens.peek_non_whitespace().start
      # Special case: if the children are on the same line, then there is no
      # indentation level to track.
      if cur_loc[0] == next_loc[0]:
        indent_diff = self._indent_diff
        self._indent_diff = None
        for child in children:
          yield child
        self._indent_diff = indent_diff
        return

      prev_indent = self._indent
      prev_indent_diff = self._indent_diff

      # Find the indent level of the first child
      indent_token = self.tokens.peek_conditional(
          lambda t: t.type == token_generator.TOKENS.INDENT)
      new_indent = indent_token.src
      new_diff = _get_indent_diff(prev_indent, new_indent)
      if not new_diff:
        new_diff = ' ' * 4  # Sensible default
        print(
            'Indent detection failed (line %d); inner indentation level is not '
            'more than the outer indentation.' % cur_loc[0],
            file=sys.stderr)

      # Set the indent level to the child's indent and iterate over the children
      self._indent = new_indent
      self._indent_diff = new_diff
=======
class AstAnnotator(BaseVisitor):

  def __init__(self, source):
    super(AstAnnotator, self).__init__()
    self.tokens = token_generator.TokenGenerator(source)

  def visit(self, node):
    try:
      fmt.set(node, 'indent', self._indent)
      fmt.set(node, 'indent_diff', self._indent_diff)
      fmt.set(node, 'start_line', self.tokens.peek().start[0])
      fmt.set(node, 'start_col', self.tokens.peek().start[1])
      super(AstAnnotator, self).visit(node)
      fmt.set(node, 'end_line', self.tokens.peek().end[0])
      fmt.set(node, 'end_col', self.tokens.peek().end[1])
    except (TypeError, ValueError, IndexError, KeyError) as e:
      raise AnnotationError(e)

  def indented(self, node, children_attr):
    """Generator which annotates child nodes with their indentation level."""
    children = getattr(node, children_attr)
    cur_loc = self.tokens._loc
    next_loc = self.tokens.peek_non_whitespace().start
    # Special case: if the children are on the same line, then there is no
    # indentation level to track.
    if cur_loc[0] == next_loc[0]:
      indent_diff = self._indent_diff
      self._indent_diff = None
>>>>>>> a73452d0
      for child in children:
        yield child
      # Store the suffix at this indentation level, which could be many lines
      fmt.set(node, 'block_suffix_%s' % children_attr,
              self.tokens.block_whitespace(self._indent))

      # Dedent back to the previous level
      self._indent = prev_indent
      self._indent_diff = prev_indent_diff

    @expression
    def visit_Num(self, node):
      """Annotate a Num node with the exact number format."""
      token_number_type = token_generator.TOKENS.NUMBER
      contentargs = [lambda: self.tokens.next_of_type(token_number_type).src]
      if self.tokens.peek().src == '-':
        contentargs.insert(0, '-')
      self.attr(node, 'content', contentargs, deps=('n',), default=str(node.n))
      if self.tokens.peek().src.upper() == 'L':
        self.attr(
            node,
            'num_fmt', [self.tokens.peek().src],
            deps=('n',),
            default=str(node.n))

    @expression
    def visit_Str(self, node):
      """Annotate a Str node with the exact string format."""
      # Python 2 string literals may have a ur prefix, which is parsed as a
      # separate token, so consume it directly for the fmt field.
      if isinstance(node, astlib.Str) and self.tokens.peek().src.upper() == 'UR':
        self.attr(
            node, 'fmt', [self.tokens.peek().src], deps=('s',), default=node.s)
      self.attr(node, 'content', [self.tokens.str], deps=('s',), default=node.s)

      # If the string has a formatting prefix, pull it out into the fmt field.
      content = fmt.get(node, 'content')
      if len(content) > 0 and content[0] in 'BbRrUu':
        fmt.set(node, 'fmt', content[0])
        fmt.set(node, 'content', content[1:])

    @expression
    def visit_JoinedStr(self, node):
      """Annotate a JoinedStr node with the fstr formatting metadata."""
      fstr_iter = self.tokens.fstr()()
      res = ''
      values = (v for v in node.values
                if (hasattr(astlib, 'FormattedValue') and
                    isinstance(v, (astlib.FormattedValue))))
      while True:
        res_part, tg = next(fstr_iter)
        res += res_part
        if tg is None:
          break
        prev_tokens = self.tokens
        self.tokens = tg
        self.visit(next(values))
        self.tokens = prev_tokens

      self.attr(node, 'content', [lambda: res], default=res)

    @expression
    def visit_Bytes(self, node):
      """Annotate a Bytes node with the exact string format."""
      self.attr(node, 'content', [self.tokens.str], deps=('s',), default=node.s)

    @space_around
    def visit_Ellipsis(self, node):
      # Ellipsis is sometimes split into 3 tokens and other times a single token
      # Account for both forms when parsing the input.
      if self.tokens.peek().src == '...':
        self.token('...')
      else:
        for i in range(3):
          self.token('.')

    def check_is_elif(self, node):
      """Return True iff the If node is an `elif` in the source."""
      next_tok = self.tokens.next_name()
      return isinstance(node, astlib.If) and next_tok.src == 'elif'

    def check_is_continued_try(self, node):
      """Return True iff the TryExcept node is a continued `try` in the source."""
      return (isinstance(node, (astlib.TryExcept)) and
              self.tokens.peek_non_whitespace().src != 'try')

    def check_is_continued_with(self, node):
      """Return True iff the With node is a continued `with` in the source."""
      return isinstance(node, astlib.With) and self.tokens.peek().src == ','

    def check_slice_includes_step(self, node):
      """Helper function for Slice node to determine whether to visit its step."""
      # This is needed because of a bug in the 2.7 parser which treats
      # a[::] as Slice(lower=None, upper=None, step=Name(id='None'))
      # but also treats a[::None] exactly the same.
      return self.tokens.peek_non_whitespace().src not in '],'

    def ws(self, max_lines=None, semicolon=False, comment=True):
      """Parse some whitespace from the source tokens and return it."""
      next_token = self.tokens.peek()
      if semicolon and next_token and next_token.src == ';':
        result = self.tokens.whitespace() + self.token(';')
        next_token = self.tokens.peek()
        if next_token.type in (token_generator.TOKENS.NL,
                               token_generator.TOKENS.NEWLINE):
          result += self.tokens.whitespace(max_lines=1)
        return result
      return self.tokens.whitespace(max_lines=max_lines, comment=comment)

    def dots(self, num_dots):
      """Parse a number of dots."""

      def _parse_dots():
        return self.tokens.dots(num_dots)

      return _parse_dots

    def block_suffix(self, node, indent_level):
      fmt.set(node, 'suffix', self.tokens.block_whitespace(indent_level))

    def token(self, token_val, separate_before = False):
      """Parse a single token with exactly the given value.

      Arguments:
        token_val: the token to be parsed.
        separate_before: (bool) Unused here.
      """
      token = self.tokens.next()
      if token.src != token_val:
        raise AnnotationError(
            'Expected %r but found %r\nline %d: %s' %
            (token_val, token.src, token.start[0], token.line))

      # If the token opens or closes a parentheses scope, keep track of it
      if token.src in '({[':
        self.tokens.hint_open()
      elif token.src in ')}]':
        self.tokens.hint_closed()

      return token.src

    def optional_token(self, node, attr_name, token_val,
                       allow_whitespace_prefix=False, default=False):
      """Try to parse a token and attach it to the node."""
      del default
      fmt.append(node, attr_name, '')
      token = (
          self.tokens.peek_non_whitespace()
          if allow_whitespace_prefix else self.tokens.peek())
      if token and token.src == token_val:
        parsed = ''
        if allow_whitespace_prefix:
          parsed += self.ws()
        fmt.append(node, attr_name, parsed + self.tokens.next().src + self.ws())

    def one_of_symbols(self, *symbols):
      """Account for one of the given symbols."""

      def _one_of_symbols():
        next_token = self.tokens.next()
        found = next((s for s in symbols if s == next_token.src), None)

        # Hack: Recognize '<>' token in python3
        # Useful when parsing with typed_ast.ast27 while running under python3
        if not found and next_token.src == '<' and '<>' in symbols:
          maybe_noteq = self.tokens.peek()
          if (maybe_noteq and maybe_noteq.src == '>' and
              maybe_noteq.start[0] == next_token.start[0] and
              maybe_noteq.start[1] == next_token.start[1] + 1):
            self.tokens.next()
            return '<>'

        if found is None:
          raise AnnotationError('Expected one of: %r, but found: %r' %
                                (symbols, next_token.src))
        return found

      return _one_of_symbols

    def attr(self, node, attr_name, attr_vals, deps=None, default=None, separate_before = False):
      """Parses some source and sets an attribute on the given node.

      Stores some arbitrary formatting information on the node. This takes a
      list attr_vals which tell what parts of the source to parse. The result of
      each function is concatenated onto the formatting data, and strings in
      this list are a shorthand to look for an exactly matching token.

      For example:
        self.attr(node, 'foo', ['(', self.ws, 'Hello, world!', self.ws, ')'],
                  deps=('s',), default=node.s)

      is a rudimentary way to parse a parenthesized string. After running this,
      the matching source code for this node will be stored in its formatting
      dict under the key 'foo'. The result might be `(\n  'Hello, world!'\n)`.

      This also keeps track of the current value of each of the dependencies.
      In the above example, we would have looked for the string 'Hello, world!'
      because that's the value of node.s, however, when we print this back, we
      want to know if the value of node.s has changed since this time. If any of
      the dependent values has changed, the default would be used instead.

      Arguments:
        node: (ast.AST) An AST node to attach formatting information to.
        attr_name: (string) Name to store the formatting information under.
        attr_vals: (list of functions/strings) Each item is either a function
          that parses some source and return a string OR a string to match
          exactly (as a token).
        deps: (optional, set of strings) Attributes of the node which attr_vals
          depends on.
        default: (string) Unused here.
        separate_before: (bool) Unused here.
      """
      del default  # unused
      if deps:
        for dep in deps:
          fmt.set(node, dep + '__src', getattr(node, dep, None))
      attr_parts = []
      for attr_val in attr_vals:
        if isinstance(attr_val, six.string_types):
          attr_parts.append(self.token(attr_val))
        else:
          attr_parts.append(attr_val())
      fmt.set(node, attr_name, ''.join(attr_parts))

    def scope(self,
              node,
              attr=None,
              trailing_comma=False,
              default_parens=False):
      """Return a context manager to handle a parenthesized scope.

      Arguments:
        node: (ast.AST) Node to store the scope prefix and suffix on.
        attr: (string, optional) Attribute of the node contained in the scope,
          if any. For example, as `None`, the scope would wrap the entire node,
          but as 'bases', the scope might wrap only the bases of a class.
        trailing_comma: (boolean) If True, allow a trailing comma at the end.
        default_parens: (boolean) If True and no formatting information is
          present, the scope would be assumed to be parenthesized.
      """
      del default_parens
      return self.tokens.scope(node, attr=attr, trailing_comma=trailing_comma,
                               astlib=astlib)

    def _optional_token(self, token_type, token_val):
      token = self.tokens.peek()
      if not token or token.type != token_type or token.src != token_val:
        return ''
      else:
        self.tokens.next()
        return token.src + self.ws()

  return AstAnnotator


def _get_indent_width(indent):
  width = 0
  for c in indent:
    if c == ' ':
      width += 1
    elif c == '\t':
      width += 8 - (width % 8)
  return width


def _ltrim_indent(indent, remove_width):
  width = 0
  for i, c in enumerate(indent):
    if width == remove_width:
      break
    if c == ' ':
      width += 1
    elif c == '\t':
      if width + 8 - (width % 8) <= remove_width:
        width += 8 - (width % 8)
      else:
        return ' ' * (width + 8 - remove_width) + indent[i + 1:]
  return indent[i:]


def _get_indent_diff(outer, inner):
  """Computes the whitespace added to an indented block.

  Finds the portion of an indent prefix that is added onto the outer indent. In
  most cases, the inner indent starts with the outer indent, but this is not
  necessarily true. For example, the outer block could be indented to four
  spaces and its body indented with one tab (effectively 8 spaces).

  Arguments:
    outer: (string) Indentation of the outer block.
    inner: (string) Indentation of the inner block.

  Returns:
    The string whitespace which is added to the indentation level when moving
    from outer to inner.
  """
  outer_w = _get_indent_width(outer)
  inner_w = _get_indent_width(inner)
  diff_w = inner_w - outer_w

  if diff_w <= 0:
    return None

  return _ltrim_indent(inner, inner_w - diff_w)<|MERGE_RESOLUTION|>--- conflicted
+++ resolved
@@ -711,7 +711,6 @@
         if i < len(node.names) - 1:
           self.attr(node, 'alias_sep_%d' % i, [self.ws, ','], default=',')
 
-<<<<<<< HEAD
     @statement
     def visit_ImportFrom(self, node):
       self.token('from')
@@ -742,51 +741,6 @@
     def visit_NamedExpr(self, node):
       self.visit(node.target)
       self.attr(node, 'equal', [self.ws, ':=', self.ws], default=' := ')
-=======
-  @expression
-  def visit_NamedExpr(self, node):
-    self.visit(node.target)
-    self.attr(node, 'equal', [self.ws, ':=', self.ws], default=' := ')
-    self.visit(node.value)
-
-  @statement
-  def visit_Nonlocal(self, node):
-    self.token('nonlocal')
-    identifiers = []
-    for ident in node.names:
-      if ident != node.names[0]:
-        identifiers.extend([self.ws, ','])
-      identifiers.extend([self.ws, ident])
-    self.attr(node, 'names', identifiers)
-
-  @statement
-  def visit_Pass(self, node):
-    self.token('pass')
-
-  @statement
-  def visit_Print(self, node):
-    self.attr(node, 'print_open', ['print', self.ws], default='print ')
-    if node.dest:
-      self.attr(node, 'redirection', ['>>', self.ws], default='>>')
-      self.visit(node.dest)
-      if node.values:
-        self.attr(node, 'values_prefix', [self.ws, ',', self.ws], default=', ')
-      elif not node.nl:
-        self.attr(node, 'trailing_comma', [self.ws, ','], default=',')
-
-    for i, value in enumerate(node.values):
-      self.visit(value)
-      if value is not node.values[-1]:
-        self.attr(node, 'comma_%d' % i, [self.ws, ',', self.ws], default=', ')
-      elif not node.nl:
-        self.attr(node, 'trailing_comma', [self.ws, ','], default=',')
-
-  @statement
-  def visit_Return(self, node):
-    self.token('return')
-    if node.value:
-      self.attr(node, 'return_value_prefix', [self.ws], default=' ')
->>>>>>> a73452d0
       self.visit(node.value)
 
     @statement
@@ -810,8 +764,7 @@
         self.attr(node, 'redirection', ['>>', self.ws], default='>>')
         self.visit(node.dest)
         if node.values:
-          self.attr(
-              node, 'values_prefix', [self.ws, ',', self.ws], default=', ')
+          self.attr(node, 'values_prefix', [self.ws, ',', self.ws], default=', ')
         elif not node.nl:
           self.attr(node, 'trailing_comma', [self.ws, ','], default=',')
 
@@ -1424,7 +1377,6 @@
   """An exception for when we failed to annotate the tree."""
 
 
-<<<<<<< HEAD
 def get_ast_annotator(astlib=ast):
 
   class AstAnnotator(get_base_visitor(astlib)):
@@ -1437,7 +1389,11 @@
       try:
         fmt.set(node, 'indent', self._indent)
         fmt.set(node, 'indent_diff', self._indent_diff)
+        fmt.set(node, 'start_line', self.tokens.peek().start[0])
+        fmt.set(node, 'start_col', self.tokens.peek().start[1])
         super(AstAnnotator, self).visit(node)
+        fmt.set(node, 'end_line', self.tokens.peek().end[0])
+        fmt.set(node, 'end_col', self.tokens.peek().end[1])
       except (TypeError, ValueError, IndexError, KeyError) as e:
         raise AnnotationError(e)
 
@@ -1474,36 +1430,7 @@
       # Set the indent level to the child's indent and iterate over the children
       self._indent = new_indent
       self._indent_diff = new_diff
-=======
-class AstAnnotator(BaseVisitor):
-
-  def __init__(self, source):
-    super(AstAnnotator, self).__init__()
-    self.tokens = token_generator.TokenGenerator(source)
-
-  def visit(self, node):
-    try:
-      fmt.set(node, 'indent', self._indent)
-      fmt.set(node, 'indent_diff', self._indent_diff)
-      fmt.set(node, 'start_line', self.tokens.peek().start[0])
-      fmt.set(node, 'start_col', self.tokens.peek().start[1])
-      super(AstAnnotator, self).visit(node)
-      fmt.set(node, 'end_line', self.tokens.peek().end[0])
-      fmt.set(node, 'end_col', self.tokens.peek().end[1])
-    except (TypeError, ValueError, IndexError, KeyError) as e:
-      raise AnnotationError(e)
-
-  def indented(self, node, children_attr):
-    """Generator which annotates child nodes with their indentation level."""
-    children = getattr(node, children_attr)
-    cur_loc = self.tokens._loc
-    next_loc = self.tokens.peek_non_whitespace().start
-    # Special case: if the children are on the same line, then there is no
-    # indentation level to track.
-    if cur_loc[0] == next_loc[0]:
-      indent_diff = self._indent_diff
-      self._indent_diff = None
->>>>>>> a73452d0
+
       for child in children:
         yield child
       # Store the suffix at this indentation level, which could be many lines
